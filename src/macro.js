--- conflicted
+++ resolved
@@ -1,14 +1,11 @@
 /* eslint-disable complexity */
 import { createMacro } from 'babel-plugin-macros'
-<<<<<<< HEAD
 import {
   validateImports,
   setStyledIdentifier,
   setCssIdentifier,
+  generateUid,
 } from './macroHelpers'
-=======
-import { findIdentifier, validateImports, generateUid } from './macroHelpers'
->>>>>>> 5f773a98
 import { isEmpty } from './utils'
 import { getConfigProperties } from './configHelpers'
 import {
@@ -84,12 +81,14 @@
   const cssImport = getCssConfig(config)
   state.cssImport = cssImport
 
+  const packageUsed = getPackageUsed({ config, cssImport, styledImport })
+  for (const [key, value] of Object.entries(packageUsed)) state[key] = value
+
   // Sassy pseudo prefix (eg: the & in &:hover)
   state.sassyPseudo =
     config.sassyPseudo !== undefined
       ? config.sassyPseudo === true
-      : state.styledImport.from.includes('goober') ||
-        state.cssImport.from.includes('goober')
+      : state.isGoober
 
   // Group traversals together for better performance
   program.traverse({
@@ -108,37 +107,12 @@
     state.existingStyledIdentifier = true
   }
 
-<<<<<<< HEAD
-=======
-  // Css import
-  const cssImport = getCssConfig(config)
-  state.cssImport = cssImport
-
-  const packageUsed = getPackageUsed({ config, cssImport, styledImport })
-  for (const [key, value] of Object.entries(packageUsed)) state[key] = value
-
-  state.cssIdentifier = findIdentifier({
-    program,
-    name: cssImport.import,
-    mod: cssImport.from,
-  })
->>>>>>> 5f773a98
   if (state.cssIdentifier === null) {
     state.cssIdentifier = generateUid('css', program)
   } else {
     state.existingCssIdentifier = true
   }
 
-<<<<<<< HEAD
-=======
-  state.sassyPseudo =
-    config.sassyPseudo !== undefined
-      ? config.sassyPseudo === true
-      : state.isGoober
-
-  // Tw prop/function
-  handleTwProperty({ program, t, state })
->>>>>>> 5f773a98
   handleTwFunction({ references, t, state })
 
   state.isImportingCss =
