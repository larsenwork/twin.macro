--- conflicted
+++ resolved
@@ -134,7 +134,6 @@
         'my-blue': {
           100: 'blue',
         },
-<<<<<<< HEAD
         electric: ({ opacityVariable, opacityValue }) => {
           if (opacityValue !== undefined) {
             return `rgba(219, 0, 255, ${opacityValue})`
@@ -146,10 +145,8 @@
 
           return `rgb(219, 0, 255)`
         },
-=======
         'color-opacity': ({ opacityVariable }) =>
           `rgba(var(--color-primary), var(${opacityVariable}, 1))`,
->>>>>>> 4b905cd6
       },
       fontWeight: {
         customFontWeightAsString: '700',
